#!/usr/bin/env node
import { McpServer } from "@modelcontextprotocol/sdk/server/mcp.js";
import { StdioServerTransport } from "@modelcontextprotocol/sdk/server/stdio.js";
import { z } from "zod";
import fs from 'fs/promises';
import path from 'path';
import { 
  analyzeProject, 
  generateProductDocument, 
  generateTechDocument, 
  generateStructureDocument 
} from './documentGenerator.js';

// Resolve version dynamically from package.json when possible
async function resolveVersion() {
  try {
    const pkgUrl = new URL('./package.json', import.meta.url);
    const pkgText = await fs.readFile(pkgUrl, 'utf8');
    const pkg = JSON.parse(pkgText);
    return pkg.version || '0.0.0';
  } catch {
    return '0.0.0';
  }
}

const server = new McpServer({
  name: 'sdd-mcp-server',
  version: await resolveVersion()
}, {
  instructions: 'Use this server for spec-driven development workflows'
});

// Helper functions for file operations
async function createKiroDirectory(projectPath) {
  const kiroPath = path.join(projectPath, '.kiro');
  const specsPath = path.join(kiroPath, 'specs');
  const steeringPath = path.join(kiroPath, 'steering');
  
  await fs.mkdir(kiroPath, { recursive: true });
  await fs.mkdir(specsPath, { recursive: true });
  await fs.mkdir(steeringPath, { recursive: true });
  
  return { kiroPath, specsPath, steeringPath };
}

async function generateFeatureName(description) {
  // Simple feature name generation from description
  return description.toLowerCase()
    .replace(/[^a-z0-9\s]/g, '')
    .replace(/\s+/g, '-')
    .substring(0, 50);
}

async function getCurrentTimestamp() {
  return new Date().toISOString();
}

// Register all SDD tools matching README and kiro command templates

// 1. sdd-init - Initialize new SDD project
server.registerTool("sdd-init", {
  title: "Initialize SDD Project",
  description: "Initialize a new SDD project",
  inputSchema: {
    projectName: z.string().describe('The name of the project to initialize'),
    description: z.string().optional().describe('Optional project description')
  },
}, async ({ projectName, description = '' }) => {
  try {
    const currentPath = process.cwd();
    
    // Create .kiro directory structure in current directory (not in a subdirectory)
    const { specsPath, steeringPath } = await createKiroDirectory(currentPath);
    
    // Generate feature name from description
    const featureName = await generateFeatureName(description || projectName);
    const featurePath = path.join(specsPath, featureName);
    await fs.mkdir(featurePath, { recursive: true });
    
    // Create spec.json
    const specJson = {
      "feature_name": featureName,
      "created_at": await getCurrentTimestamp(),
      "updated_at": await getCurrentTimestamp(),
      "language": "en",
      "phase": "initialized",
      "approvals": {
        "requirements": {
          "generated": false,
          "approved": false
        },
        "design": {
          "generated": false,
          "approved": false
        },
        "tasks": {
          "generated": false,
          "approved": false
        }
      },
      "ready_for_implementation": false
    };
    
    await fs.writeFile(path.join(featurePath, 'spec.json'), JSON.stringify(specJson, null, 2));
    
    // Create requirements.md template
    const requirementsTemplate = `# Requirements Document\n\n## Project Description (Input)\n${description}\n\n## Requirements\n<!-- Will be generated in /kiro:spec-requirements phase -->`;
    await fs.writeFile(path.join(featurePath, 'requirements.md'), requirementsTemplate);
    
    // Ensure AGENTS.md exists in steering directory based on CLAUDE.md (static exception)
    const agentsPath = path.join(steeringPath, 'AGENTS.md');
    const claudePath = path.join(currentPath, 'CLAUDE.md');
    const agentsExists = await fs.access(agentsPath).then(() => true).catch(() => false);
    if (!agentsExists) {
      let agentsContent = '';
      const claudeExists = await fs.access(claudePath).then(() => true).catch(() => false);
      if (claudeExists) {
        const claude = await fs.readFile(claudePath, 'utf8');
        agentsContent = claude
          .replace(/# Claude Code Spec-Driven Development/g, '# AI Agent Spec-Driven Development')
          .replace(/Claude Code/g, 'AI Agent')
          .replace(/claude code/g, 'ai agent')
          .replace(/Claude/g, 'AI Agent')
          .replace(/claude/g, 'ai agent');
      } else {
        agentsContent = '# AI Agent Spec-Driven Development\n\nKiro-style Spec Driven Development implementation for AI agents across different CLIs and IDEs.';
      }
      await fs.writeFile(agentsPath, agentsContent);
    }
    
    return {
      content: [{
        type: 'text',
        text: `## Spec Initialization Complete\n\n**Generated Feature Name**: ${featureName}\n**Project Name**: ${projectName}\n**Project Description**: ${description}\n\n**Created Files**:\n- \`.kiro/specs/${featureName}/spec.json\` - Metadata and approval tracking\n- \`.kiro/specs/${featureName}/requirements.md\` - Requirements template\n\n**Next Step**: Use \`sdd-requirements ${featureName}\` to generate comprehensive requirements\n\nThe spec has been initialized following stage-by-stage development principles.`
      }]
    };
  } catch (error) {
    return {
      content: [{
        type: 'text',
        text: `Error initializing SDD project: ${error.message}`
      }]
    };
  }
});

// 2. sdd-requirements - Generate requirements doc
server.registerTool("sdd-requirements", {
  title: "Generate Requirements Document",
  description: "Generate requirements doc",
  inputSchema: {
    featureName: z.string().describe('Feature name from spec initialization')
  },
}, async ({ featureName }) => {
  try {
    const currentPath = process.cwd();
    const featurePath = path.join(currentPath, '.kiro', 'specs', featureName);
    
    // Check if spec exists
    const specPath = path.join(featurePath, 'spec.json');
    const specExists = await fs.access(specPath).then(() => true).catch(() => false);
    if (!specExists) {
      return {
        content: [{
          type: 'text',
          text: `Error: Spec not found for feature "${featureName}". Use sdd-init first.`
        }]
      };
    }
    
    // Read existing spec
    const specContent = await fs.readFile(specPath, 'utf8');
    const spec = JSON.parse(specContent);
    
    // Generate requirements based on project analysis and AI understanding
    const requirementsContent = `# Requirements Document

## Project Context
**Feature**: ${spec.feature_name}
**Description**: ${spec.description || 'Feature to be implemented'}

## Instructions for AI Agent

Please analyze the current project structure and the feature description above to generate comprehensive requirements. Consider:

1. **Project Analysis**: Examine the codebase structure, existing files, dependencies, and architecture patterns
2. **Feature Scope**: Based on the feature description, identify what needs to be built
3. **User Stories**: Create user stories that capture the value this feature provides
4. **Technical Requirements**: Identify technical constraints and integration points
5. **Acceptance Criteria**: Use EARS format (WHEN/IF/WHILE/WHERE) for testable criteria

## Requirements Generation Guidelines

Generate requirements that:
- Are specific to this actual project (not generic)
- Consider the existing codebase architecture
- Include functional and non-functional requirements
- Use EARS format for acceptance criteria
- Are testable and measurable
- Consider integration with existing features

## Current Project Information
- Project Path: ${process.cwd()}
- Feature Name: ${spec.feature_name}
- Initialization Date: ${spec.created_at}

**Note**: This template will be replaced by AI-generated requirements specific to your project and feature description.`;
    
    await fs.writeFile(path.join(featurePath, 'requirements.md'), requirementsContent);
    
    // Update spec.json
    spec.phase = "requirements-generated";
    spec.approvals.requirements.generated = true;
    spec.updated_at = await getCurrentTimestamp();
    
    await fs.writeFile(specPath, JSON.stringify(spec, null, 2));
    
    return {
      content: [{
        type: 'text',
        text: `## Requirements Generated\n\nRequirements document generated for feature: **${featureName}**\n\n**Generated**: .kiro/specs/${featureName}/requirements.md\n**Status**: Requirements phase completed\n\n**Next Step**: Review the requirements, then use \`sdd-design\` to proceed to design phase`
      }]
    };
  } catch (error) {
    return {
      content: [{
        type: 'text',
        text: `Error generating requirements: ${error.message}`
      }]
    };
  }
});

// 3. sdd-design - Create design specifications
server.registerTool("sdd-design", {
  title: "Create Design Specifications",
  description: "Create design specifications",
  inputSchema: {
    featureName: z.string().describe('Feature name from spec initialization')
  },
}, async ({ featureName }) => {
  try {
    const currentPath = process.cwd();
    const featurePath = path.join(currentPath, '.kiro', 'specs', featureName);
    const specPath = path.join(featurePath, 'spec.json');
    
    // Read and validate spec
    const specContent = await fs.readFile(specPath, 'utf8');
    const spec = JSON.parse(specContent);
    
    if (!spec.approvals.requirements.generated) {
      return {
        content: [{
          type: 'text',
          text: `Error: Requirements must be generated before design. Run \`sdd-requirements ${featureName}\` first.`
        }]
      };
    }
    
    // Read requirements for context
    const requirementsPath = path.join(featurePath, 'requirements.md');
    let requirementsContext = '';
    try {
      requirementsContext = await fs.readFile(requirementsPath, 'utf8');
    } catch (error) {
      requirementsContext = 'Requirements document not available';
    }

    // Generate design document
    const designContent = `# Technical Design Document\n\n## Project Context\n**Feature**: ${spec.feature_name}\n**Description**: ${spec.description || 'Feature to be implemented'}\n**Requirements Phase**: ${spec.approvals.requirements.generated ? 'Completed' : 'Pending'}\n\n## Instructions for AI Agent\n\nPlease analyze the requirements document and current project structure to create a comprehensive technical design. Consider:\n\n1. **Requirements Analysis**: Review the requirements to understand what needs to be built\n2. **Architecture Review**: Examine the existing codebase architecture and patterns\n3. **Technology Stack**: Identify the current tech stack and integration points\n4. **Design Decisions**: Make architectural decisions based on the project context\n5. **Component Design**: Define components, interfaces, and data models\n6. **Implementation Strategy**: Outline how this feature fits into the existing system\n\n## Design Generation Guidelines\n\nCreate a design that:\n- Addresses all requirements from requirements.md\n- Fits naturally into the existing codebase architecture\n- Uses the project's existing technology stack and patterns\n- Includes specific component interfaces and data models\n- Considers error handling and edge cases\n- Provides clear implementation guidance\n\n## Requirements Context\n\`\`\`\n${requirementsContext.substring(0, 2000)}${requirementsContext.length > 2000 ? '...\n[Requirements document truncated - see requirements.md for full content]' : ''}\n\`\`\`\n\n## Current Project Information\n- Project Path: ${process.cwd()}\n- Feature Name: ${spec.feature_name}\n- Phase: ${spec.phase}\n- Created: ${spec.created_at}\n\n**Note**: This template will be replaced by AI-generated design specific for spec-driven development workflows to AI development teams.\n\n**Users**: AI developers and development teams will utilize this for structured project development.\n\n**Impact**: Transforms ad-hoc development into systematic, phase-based workflows with quality gates.\n\n### Goals\n- Provide complete SDD workflow automation\n- Ensure quality through Linus-style code review\n- Enable multi-language development support\n- Integrate seamlessly with AI development tools\n\n### Non-Goals\n- Real-time collaboration features\n- Deployment automation\n- Version control integration\n\n## Architecture\n\n### High-Level Architecture\n\n\`\`\`mermaid\ngraph TB\n    A[AI Client] --> B[MCP Server]\n    B --> C[SDD Workflow Engine]\n    C --> D[Project Management]\n    C --> E[Template System]\n    C --> F[Quality Analysis]\n    D --> G[File System]\n    E --> G\n    F --> G\n\`\`\`\n\n### Technology Stack\n\n**Runtime**: Node.js with ES modules\n**Protocol**: Model Context Protocol (MCP)\n**Templates**: Handlebars-based generation\n**Quality**: AST-based code analysis\n**Storage**: File-based project persistence\n\n### Key Design Decisions\n\n**Decision**: Use MCP protocol for AI tool integration\n**Context**: Need seamless integration with Claude Code and other AI development tools\n**Alternatives**: REST API, GraphQL, custom protocol\n**Selected Approach**: MCP provides standardized AI tool integration\n**Rationale**: Direct integration with AI development workflows\n**Trade-offs**: Protocol-specific but optimized for AI use cases\n\n## Components and Interfaces\n\n### SDD Workflow Engine\n\n**Responsibility**: Manages 5-phase workflow state transitions\n**Domain Boundary**: Workflow orchestration and validation\n**Data Ownership**: Phase state, approval tracking, transition rules\n\n**Contract Definition**:\n\`\`\`typescript\ninterface SDDWorkflowEngine {\n  initializeProject(name: string, description: string): ProjectSpec;\n  generateRequirements(featureName: string): RequirementsDoc;\n  generateDesign(featureName: string): DesignDoc;\n  generateTasks(featureName: string): TasksDoc;\n  checkQuality(code: string): QualityReport;\n}\n\`\`\`\n\n### Template System\n\n**Responsibility**: Generate structured documents from templates\n**Domain Boundary**: Document generation and formatting\n**Data Ownership**: Template definitions, generated content\n\n### Quality Analysis Engine\n\n**Responsibility**: Perform Linus-style 5-layer code review\n**Domain Boundary**: Code quality assessment\n**Data Ownership**: Quality metrics, review reports\n\n## Data Models\n\n### Project Specification\n\`\`\`json\n{\n  "feature_name": "string",\n  "created_at": "ISO8601",\n  "updated_at": "ISO8601",\n  "language": "en",\n  "phase": "initialized|requirements-generated|design-generated|tasks-generated|implementation",\n  "approvals": {\n    "requirements": { "generated": boolean, "approved": boolean },\n    "design": { "generated": boolean, "approved": boolean },\n    "tasks": { "generated": boolean, "approved": boolean }\n  },\n  "ready_for_implementation": boolean\n}\n\`\`\`\n\n## Error Handling\n\n### Error Strategy\n- Phase validation with clear error messages\n- Graceful degradation for missing dependencies\n- Detailed logging for debugging\n\n### Error Categories\n**User Errors**: Invalid phase transitions → workflow guidance\n**System Errors**: File system failures → graceful error handling\n**Business Logic Errors**: Missing approvals → phase requirement messages\n\n## Testing Strategy\n\n- Unit Tests: SDD workflow engine methods\n- Integration Tests: MCP protocol communication\n- E2E Tests: Complete workflow execution\n- Performance Tests: Large project handling`;
    
    await fs.writeFile(path.join(featurePath, 'design.md'), designContent);
    
    // Update spec.json
    spec.phase = "design-generated";
    spec.approvals.design.generated = true;
    spec.updated_at = await getCurrentTimestamp();
    
    await fs.writeFile(specPath, JSON.stringify(spec, null, 2));
    
    return {
      content: [{
        type: 'text',
        text: `## Design Generated\n\nTechnical design document generated for feature: **${featureName}**\n\n**Generated**: .kiro/specs/${featureName}/design.md\n**Status**: Design phase completed\n\n**Next Step**: Review the design document, then use \`sdd-tasks\` to proceed to task planning phase`
      }]
    };
  } catch (error) {
    return {
      content: [{
        type: 'text',
        text: `Error generating design: ${error.message}`
      }]
    };
  }
});

// 4. sdd-tasks - Generate task breakdown
server.registerTool("sdd-tasks", {
  title: "Generate Task Breakdown",
  description: "Generate task breakdown",
  inputSchema: {
    featureName: z.string().describe('Feature name from spec initialization')
  },
}, async ({ featureName }) => {
  try {
    const currentPath = process.cwd();
    const featurePath = path.join(currentPath, '.kiro', 'specs', featureName);
    const specPath = path.join(featurePath, 'spec.json');
    
    // Read and validate spec
    const specContent = await fs.readFile(specPath, 'utf8');
    const spec = JSON.parse(specContent);
    
    if (!spec.approvals.design.generated) {
      return {
        content: [{
          type: 'text',
          text: `Error: Design must be generated before tasks. Run \`sdd-design ${featureName}\` first.`
        }]
      };
    }
    
    // Read design and requirements for context
    const designPath = path.join(featurePath, 'design.md');
    const requirementsPath = path.join(featurePath, 'requirements.md');
    let designContext = '';
    let requirementsContext = '';

    try {
      designContext = await fs.readFile(designPath, 'utf8');
    } catch (error) {
      designContext = 'Design document not available';
    }

    try {
      requirementsContext = await fs.readFile(requirementsPath, 'utf8');
    } catch (error) {
      requirementsContext = 'Requirements document not available';
    }

    // Generate tasks document based on requirements and design
    const tasksContent = `# Implementation Plan

## Project Context
**Feature**: ${spec.feature_name}
**Description**: ${spec.description || 'Feature to be implemented'}
**Design Phase**: ${spec.approvals.design.generated ? 'Completed' : 'Pending'}

## Instructions for AI Agent

Please analyze the requirements and design documents to create a comprehensive implementation plan. Consider:

1. **Requirements Review**: Understand all requirements that need to be implemented
2. **Design Analysis**: Review the technical design and architecture decisions
3. **Implementation Strategy**: Break down the work into logical, sequential tasks
4. **Dependencies**: Identify task dependencies and prerequisites
5. **Acceptance Criteria**: Ensure each task maps to testable requirements
6. **Integration Points**: Consider how tasks integrate with existing codebase

## Task Generation Guidelines

Create tasks that:
- Are specific and actionable
- Map directly to requirements and design components
- Include clear acceptance criteria
- Consider the existing codebase and architecture
- Are appropriately sized (not too large or too small)
- Include proper sequencing and dependencies

## Requirements Context
\`\`\`
${requirementsContext.substring(0, 1000)}${requirementsContext.length > 1000 ? '...\n[Requirements truncated - see requirements.md for full content]' : ''}
\`\`\`

## Design Context
\`\`\`
${designContext.substring(0, 1000)}${designContext.length > 1000 ? '...\n[Design truncated - see design.md for full content]' : ''}
\`\`\`

## Current Project Information
- Project Path: ${process.cwd()}
- Feature Name: ${spec.feature_name}
- Phase: ${spec.phase}
- Created: ${spec.created_at}

**Note**: This template will be replaced by AI-generated implementation tasks specific to your project requirements and design.`;
    
    await fs.writeFile(path.join(featurePath, 'tasks.md'), tasksContent);
    
    // Update spec.json
    spec.phase = "tasks-generated";
    spec.approvals.tasks.generated = true;
    spec.ready_for_implementation = true;
    spec.updated_at = await getCurrentTimestamp();
    
    await fs.writeFile(specPath, JSON.stringify(spec, null, 2));
    
    return {
      content: [{
        type: 'text',
        text: `## Implementation Tasks Generated\n\nImplementation tasks document generated for feature: **${featureName}**\n\n**Generated**: .kiro/specs/${featureName}/tasks.md\n**Status**: Tasks phase completed\n**Ready for Implementation**: Yes\n\n**Next Step**: Review tasks, then use \`sdd-implement\` to begin implementation or \`sdd-status\` to check progress`
      }]
    };
  } catch (error) {
    return {
      content: [{
        type: 'text',
        text: `Error generating tasks: ${error.message}`
      }]
    };
  }
});

// 5. sdd-implement - Implementation guidelines
server.registerTool("sdd-implement", {
  title: "Implementation Guidelines",
  description: "Implementation guidelines",
  inputSchema: {
    featureName: z.string().describe('Feature name from spec initialization')
  },
}, async ({ featureName }) => {
  try {
    const currentPath = process.cwd();
    const featurePath = path.join(currentPath, '.kiro', 'specs', featureName);
    const specPath = path.join(featurePath, 'spec.json');
    
    // Read spec
    const specContent = await fs.readFile(specPath, 'utf8');
    const spec = JSON.parse(specContent);
    
    if (!spec.ready_for_implementation) {
      return {
        content: [{
          type: 'text',
          text: `Error: Project not ready for implementation. Complete requirements, design, and tasks phases first.`
        }]
      };
    }
    
    return {
      content: [{
        type: 'text',
        text: `## Implementation Guidelines for ${featureName}\n\n**Project Status**: Ready for implementation\n**Current Phase**: ${spec.phase}\n\n**Implementation Instructions**:\n1. Work through tasks sequentially as defined in tasks.md\n2. Follow the technical design specifications in design.md\n3. Ensure all requirements from requirements.md are satisfied\n4. Use \`sdd-quality-check\` to validate code quality\n5. Mark tasks as completed in tasks.md as you progress\n\n**Key Principles**:\n- Follow established coding patterns and conventions\n- Implement comprehensive error handling\n- Add appropriate logging and monitoring\n- Write tests for each component\n- Validate against requirements at each step\n\n**Next Steps**:\n- Begin with Task 1: Set up MCP server foundation\n- Use the design document as your implementation guide\n- Run quality checks regularly during development`
      }]
    };
  } catch (error) {
    return {
      content: [{
        type: 'text',
        text: `Error getting implementation guidelines: ${error.message}`
      }]
    };
  }
});

// 6. sdd-status - Check workflow progress
server.registerTool("sdd-status", {
  title: "Check Workflow Progress",
  description: "Check workflow progress",
  inputSchema: {
    featureName: z.string().optional().describe('Feature name (optional - shows all if not provided)')
  },
}, async ({ featureName }) => {
  try {
    const currentPath = process.cwd();
    const kiroPath = path.join(currentPath, '.kiro');
    
    // Check if .kiro directory exists
    const kiroExists = await fs.access(kiroPath).then(() => true).catch(() => false);
    if (!kiroExists) {
      return {
        content: [{
          type: 'text',
          text: 'SDD project status: No active project found. Use sdd-init to create a new project.'
        }]
      };
    }
    
    const specsPath = path.join(kiroPath, 'specs');
    
    if (featureName) {
      // Show status for specific feature
      const featurePath = path.join(specsPath, featureName);
      const specPath = path.join(featurePath, 'spec.json');
      
      const specExists = await fs.access(specPath).then(() => true).catch(() => false);
      if (!specExists) {
        return {
          content: [{
            type: 'text',
            text: `Feature "${featureName}" not found. Use sdd-init to create it.`
          }]
        };
      }
      
      const specContent = await fs.readFile(specPath, 'utf8');
      const spec = JSON.parse(specContent);
      
      let status = `## SDD Project Status: ${spec.feature_name}\n\n`;
      status += `**Current Phase**: ${spec.phase}\n`;
      status += `**Language**: ${spec.language}\n`;
      status += `**Created**: ${spec.created_at}\n`;
      status += `**Updated**: ${spec.updated_at}\n\n`;
      
      status += `**Phase Progress**:\n`;
      status += `- Requirements: ${spec.approvals.requirements.generated ? '✅ Generated' : '❌ Not Generated'}${spec.approvals.requirements.approved ? ', ✅ Approved' : ', ❌ Not Approved'}\n`;
      status += `- Design: ${spec.approvals.design.generated ? '✅ Generated' : '❌ Not Generated'}${spec.approvals.design.approved ? ', ✅ Approved' : ', ❌ Not Approved'}\n`;
      status += `- Tasks: ${spec.approvals.tasks.generated ? '✅ Generated' : '❌ Not Generated'}${spec.approvals.tasks.approved ? ', ✅ Approved' : ', ❌ Not Approved'}\n\n`;
      
      status += `**Ready for Implementation**: ${spec.ready_for_implementation ? '✅ Yes' : '❌ No'}\n\n`;
      
      // Suggest next steps
      if (!spec.approvals.requirements.generated) {
        status += `**Next Step**: Run \`sdd-requirements ${featureName}\``;
      } else if (!spec.approvals.design.generated) {
        status += `**Next Step**: Run \`sdd-design ${featureName}\``;
      } else if (!spec.approvals.tasks.generated) {
        status += `**Next Step**: Run \`sdd-tasks ${featureName}\``;
      } else {
        status += `**Next Step**: Run \`sdd-implement ${featureName}\` to begin implementation`;
      }
      
      return {
        content: [{
          type: 'text',
          text: status
        }]
      };
    } else {
      // Show all features
      const features = await fs.readdir(specsPath).catch(() => []);
      
      if (features.length === 0) {
        return {
          content: [{
            type: 'text',
            text: 'No SDD features found. Use sdd-init to create a new project.'
          }]
        };
      }
      
      let status = `## SDD Project Status - All Features\n\n`;
      
      for (const feature of features) {
        const specPath = path.join(specsPath, feature, 'spec.json');
        const specExists = await fs.access(specPath).then(() => true).catch(() => false);
        
        if (specExists) {
          const specContent = await fs.readFile(specPath, 'utf8');
          const spec = JSON.parse(specContent);
          
          status += `**${spec.feature_name}**:\n`;
          status += `- Phase: ${spec.phase}\n`;
          status += `- Requirements: ${spec.approvals.requirements.generated ? '✅' : '❌'}\n`;
          status += `- Design: ${spec.approvals.design.generated ? '✅' : '❌'}\n`;
          status += `- Tasks: ${spec.approvals.tasks.generated ? '✅' : '❌'}\n`;
          status += `- Ready: ${spec.ready_for_implementation ? '✅' : '❌'}\n\n`;
        }
      }
      
      return {
        content: [{
          type: 'text',
          text: status
        }]
      };
    }
  } catch (error) {
    return {
      content: [{
        type: 'text',
        text: `Error checking status: ${error.message}`
      }]
    };
  }
});

// 7. sdd-approve - Approve workflow phases
server.registerTool("sdd-approve", {
  title: "Approve Workflow Phases",
  description: "Approve workflow phases",
  inputSchema: {
    featureName: z.string().describe('Feature name from spec initialization'),
    phase: z.enum(['requirements', 'design', 'tasks']).describe('Phase to approve')
  },
}, async ({ featureName, phase }) => {
  try {
    const currentPath = process.cwd();
    const featurePath = path.join(currentPath, '.kiro', 'specs', featureName);
    const specPath = path.join(featurePath, 'spec.json');
    
    // Read spec
    const specContent = await fs.readFile(specPath, 'utf8');
    const spec = JSON.parse(specContent);
    
    if (!spec.approvals[phase].generated) {
      return {
        content: [{
          type: 'text',
          text: `Error: ${phase} must be generated before approval. Run sdd-${phase} ${featureName} first.`
        }]
      };
    }
    
    // Approve the phase
    spec.approvals[phase].approved = true;
    spec.updated_at = await getCurrentTimestamp();
    
    await fs.writeFile(specPath, JSON.stringify(spec, null, 2));
    
    return {
      content: [{
        type: 'text',
        text: `## Phase Approved\n\n**Feature**: ${featureName}\n**Phase**: ${phase}\n**Status**: ✅ Approved\n\nPhase has been marked as approved and workflow can proceed to the next phase.`
      }]
    };
  } catch (error) {
    return {
      content: [{
        type: 'text',
        text: `Error approving phase: ${error.message}`
      }]
    };
  }
});

// 8. sdd-quality-check - Code quality analysis
server.registerTool("sdd-quality-check", {
  title: "Code Quality Analysis",
  description: "Code quality analysis",
  inputSchema: {
    code: z.string().describe('Code to analyze'),
    language: z.string().optional().describe('Programming language (default: javascript)')
  },
}, async ({ code, language = 'javascript' }) => {
  try {
    // Simple quality analysis (Linus-style 5-layer approach)
    const lines = code.split('\n');
    const issues = [];
    
    // Layer 1: Syntax and Basic Structure
    if (code.includes('console.log')) {
      issues.push('L1: Remove debug console.log statements');
    }
    if (code.includes('var ')) {
      issues.push('L1: Use let/const instead of var');
    }
    
    // Layer 2: Code Style and Conventions
    if (!/^[a-z]/.test(code.split('function ')[1]?.split('(')[0] || '')) {
      if (code.includes('function ')) {
        issues.push('L2: Function names should start with lowercase');
      }
    }
    
    // Layer 3: Logic and Algorithm
    if (code.includes('for') && !code.includes('const')) {
      issues.push('L3: Consider using const in for loops for immutable iteration variables');
    }
    
    // Layer 4: Architecture and Design
    if (lines.length > 50) {
      issues.push('L4: Function/module is too long, consider breaking into smaller parts');
    }
    
    // Layer 5: Business Logic and Requirements
    if (!code.includes('error') && code.includes('try')) {
      issues.push('L5: Missing proper error handling in try block');
    }
    
    const qualityScore = Math.max(0, 100 - (issues.length * 15));
    
    let report = `## Linus-Style Code Quality Analysis\n\n`;
    report += `**Language**: ${language}\n`;
    report += `**Lines of Code**: ${lines.length}\n`;
    report += `**Quality Score**: ${qualityScore}/100\n\n`;
    
    if (issues.length === 0) {
      report += `**Status**: ✅ Code quality is excellent\n\n`;
      report += `**Analysis**: No significant issues found. Code follows good practices.`;
    } else {
      report += `**Issues Found**: ${issues.length}\n\n`;
      report += `**Quality Issues**:\n`;
      for (const issue of issues) {
        report += `- ${issue}\n`;
      }
      report += `\n**Recommendation**: Address the identified issues to improve code quality.`;
    }
    
    return {
      content: [{
        type: 'text',
        text: report
      }]
    };
  } catch (error) {
    return {
      content: [{
        type: 'text',
        text: `Error analyzing code quality: ${error.message}`
      }]
    };
  }
});

// 9. sdd-context-load - Load project context
server.registerTool("sdd-context-load", {
  title: "Load Project Context",
  description: "Load project context",
  inputSchema: {
    featureName: z.string().describe('Feature name to load context for')
  },
}, async ({ featureName }) => {
  try {
    const currentPath = process.cwd();
    const featurePath = path.join(currentPath, '.kiro', 'specs', featureName);
    
    // Load all context files
    const files = ['spec.json', 'requirements.md', 'design.md', 'tasks.md'];
    const context = {};
    
    for (const file of files) {
      const filePath = path.join(featurePath, file);
      const fileExists = await fs.access(filePath).then(() => true).catch(() => false);
      
      if (fileExists) {
        const content = await fs.readFile(filePath, 'utf8');
        context[file] = file.endsWith('.json') ? JSON.parse(content) : content;
      }
    }
    
    let contextReport = `## Project Context Loaded: ${featureName}\n\n`;
    
    if (context['spec.json']) {
      const spec = context['spec.json'];
      contextReport += `**Project Metadata**:\n`;
      contextReport += `- Feature: ${spec.feature_name}\n`;
      contextReport += `- Phase: ${spec.phase}\n`;
      contextReport += `- Language: ${spec.language}\n`;
      contextReport += `- Ready for Implementation: ${spec.ready_for_implementation ? 'Yes' : 'No'}\n\n`;
    }
    
    contextReport += `**Available Documents**:\n`;
    for (const [file, content] of Object.entries(context)) {
      if (file !== 'spec.json') {
        const preview = typeof content === 'string' ? content.substring(0, 100) + '...' : 'JSON data';
        contextReport += `- **${file}**: ${preview}\n`;
      }
    }
    
    contextReport += `\n**Context Status**: Project memory restored successfully\n`;
    contextReport += `**Total Files Loaded**: ${Object.keys(context).length}`;
    
    return {
      content: [{
        type: 'text',
        text: contextReport
      }]
    };
  } catch (error) {
    return {
      content: [{
        type: 'text',
        text: `Error loading project context: ${error.message}`
      }]
    };
  }
});

// 10. sdd-template-render - Render templates
server.registerTool("sdd-template-render", {
  title: "Render Templates",
  description: "Render templates",
  inputSchema: {
    templateType: z.enum(['requirements', 'design', 'tasks', 'custom']).describe('Type of template to render'),
    featureName: z.string().describe('Feature name for template context'),
    customTemplate: z.string().optional().describe('Custom template content (if templateType is custom)')
  },
}, async ({ templateType, featureName, customTemplate }) => {
  try {
    const currentPath = process.cwd();
    const featurePath = path.join(currentPath, '.kiro', 'specs', featureName);
    const specPath = path.join(featurePath, 'spec.json');
    
    // Load spec for context
    const specExists = await fs.access(specPath).then(() => true).catch(() => false);
    let spec = {};
    if (specExists) {
      const specContent = await fs.readFile(specPath, 'utf8');
      spec = JSON.parse(specContent);
    }
    
    let renderedContent = '';
    
    switch (templateType) {
      case 'requirements':
        renderedContent = `# Requirements Template for ${featureName}\n\n## Project Context\n- Feature: ${spec.feature_name || featureName}\n- Language: ${spec.language || 'en'}\n\n## Requirements Sections\n1. Functional Requirements\n2. Non-Functional Requirements\n3. Business Rules\n4. Acceptance Criteria (EARS format)`;
        break;
        
      case 'design':
        renderedContent = `# Design Template for ${featureName}\n\n## Architecture Overview\n- System Architecture\n- Component Design\n- Data Models\n- Interface Specifications\n\n## Technology Decisions\n- Stack Selection\n- Framework Choices\n- Integration Patterns`;
        break;
        
      case 'tasks':
        renderedContent = `# Tasks Template for ${featureName}\n\n## Implementation Tasks\n\n- [ ] 1. Foundation Setup\n  - Project initialization\n  - Dependencies setup\n  - Basic structure\n\n- [ ] 2. Core Implementation\n  - Main functionality\n  - Business logic\n  - Data handling\n\n- [ ] 3. Integration & Testing\n  - System integration\n  - Testing implementation\n  - Quality validation`;
        break;
        
      case 'custom':
        if (!customTemplate) {
          throw new Error('Custom template content is required for custom template type');
        }
        // Simple template variable replacement
        renderedContent = customTemplate
          .replace(/\{\{featureName\}\}/g, featureName)
          .replace(/\{\{language\}\}/g, spec.language || 'en')
          .replace(/\{\{phase\}\}/g, spec.phase || 'initialized')
          .replace(/\{\{timestamp\}\}/g, new Date().toISOString());
        break;
    }
    
    return {
      content: [{
        type: 'text',
        text: `## Template Rendered: ${templateType}\n\n**Feature**: ${featureName}\n**Template Type**: ${templateType}\n\n**Rendered Content**:\n\`\`\`markdown\n${renderedContent}\n\`\`\`\n\n**Usage**: Copy the rendered content to create your ${templateType} document`
      }]
    };
  } catch (error) {
    return {
      content: [{
        type: 'text',
        text: `Error rendering template: ${error.message}`
      }]
    };
  }
});

// 11. sdd-steering - Create/update steering documents
server.registerTool("sdd-steering", {
  title: "Create/Update Steering Documents",
  description: "Create or update steering documents",
  inputSchema: {
    updateMode: z.enum(['create', 'update']).optional().describe('Whether to create new or update existing documents (auto-detected if not specified)')
  },
}, async ({ updateMode }) => {
  try {
    const currentPath = process.cwd();
    const steeringPath = path.join(currentPath, '.kiro', 'steering');
    
    // Create steering directory if it doesn't exist
    await fs.mkdir(steeringPath, { recursive: true });
    
    // Analyze existing files
    const productExists = await fs.access(path.join(steeringPath, 'product.md')).then(() => true).catch(() => false);
    const techExists = await fs.access(path.join(steeringPath, 'tech.md')).then(() => true).catch(() => false);
    const structureExists = await fs.access(path.join(steeringPath, 'structure.md')).then(() => true).catch(() => false);
    
    // Auto-detect mode if not specified
    if (!updateMode) {
      updateMode = (productExists || techExists || structureExists) ? 'update' : 'create';
    }
    
<<<<<<< HEAD
<<<<<<< HEAD
=======
>>>>>>> 49b7ff7e
    // Generate actual analyzed content using documentGenerator functions
    const analysis = await analyzeProject(currentPath);
    const productContent = generateProductDocument(analysis);
    const techContent = generateTechDocument(analysis);
    const structureContent = generateStructureDocument(analysis);

    // Write the analyzed steering documents
<<<<<<< HEAD
=======
    // Analyze project structure dynamically
    const projectAnalysis = await analyzeProject(currentPath);
    
    // Generate dynamic documents based on actual project analysis
    const productContent = generateProductDocument(projectAnalysis);
    const techContent = generateTechDocument(projectAnalysis);
    const structureContent = generateStructureDocument(projectAnalysis);
    
    // Write the dynamically generated documents
>>>>>>> master
=======
>>>>>>> 49b7ff7e
    await fs.writeFile(path.join(steeringPath, 'product.md'), productContent);
    await fs.writeFile(path.join(steeringPath, 'tech.md'), techContent);
    await fs.writeFile(path.join(steeringPath, 'structure.md'), structureContent);
    
    // Ensure static steering docs exist (full content)
    const linusPath = path.join(steeringPath, 'linus-review.md');
    const linusExists = await fs.access(linusPath).then(() => true).catch(() => false);
    if (!linusExists) {
      const fullLinusContent = `# Linus Torvalds Code Review Steering Document

## Role Definition

You are channeling Linus Torvalds, creator and chief architect of the Linux kernel. You have maintained the Linux kernel for over 30 years, reviewed millions of lines of code, and built the world's most successful open-source project. Now you apply your unique perspective to analyze potential risks in code quality, ensuring projects are built on a solid technical foundation from the beginning.

## Core Philosophy

**1. "Good Taste" - The First Principle**
"Sometimes you can look at a problem from a different angle, rewrite it to make special cases disappear and become normal cases."
- Classic example: Linked list deletion, optimized from 10 lines with if statements to 4 lines without conditional branches
- Good taste is an intuition that requires accumulated experience
- Eliminating edge cases is always better than adding conditional checks

**2. "Never break userspace" - The Iron Rule**
"We do not break userspace!"
- Any change that crashes existing programs is a bug, no matter how "theoretically correct"
- The kernel's duty is to serve users, not educate them
- Backward compatibility is sacred and inviolable

**3. Pragmatism - The Belief**
"I'm a damn pragmatist."
- Solve actual problems, not imagined threats
- Reject "theoretically perfect" but practically complex solutions like microkernels
- Code should serve reality, not papers

**4. Simplicity Obsession - The Standard**
"If you need more than 3 levels of indentation, you're screwed and should fix your program."
- Functions must be short and focused, do one thing and do it well
- C is a Spartan language, naming should be too
- Complexity is the root of all evil

## Communication Principles

### Basic Communication Standards

- **Expression Style**: Direct, sharp, zero nonsense. If code is garbage, call it garbage and explain why.
- **Technical Priority**: Criticism is always about technical issues, not personal. Don't blur technical judgment for "niceness."

### Requirements Confirmation Process

When analyzing any code or technical need, follow these steps:

#### 0. **Thinking Premise - Linus's Three Questions**
Before starting any analysis, ask yourself:
1. "Is this a real problem or imagined?" - Reject over-engineering
2. "Is there a simpler way?" - Always seek the simplest solution
3. "Will it break anything?" - Backward compatibility is the iron rule

#### 1. **Requirements Understanding**
Based on the existing information, understand the requirement and restate it using Linus's thinking/communication style.

#### 2. **Linus-style Problem Decomposition Thinking**

**First Layer: Data Structure Analysis**
"Bad programmers worry about the code. Good programmers worry about data structures."

- What is the core data? How do they relate?
- Where does data flow? Who owns it? Who modifies it?
- Is there unnecessary data copying or transformation?

**Second Layer: Special Case Identification**
"Good code has no special cases"

- Find all if/else branches
- Which are real business logic? Which are patches for bad design?
- Can we redesign data structures to eliminate these branches?

**Third Layer: Complexity Review**
"If implementation needs more than 3 levels of indentation, redesign it"

- What's the essence of this feature? (Explain in one sentence)
- How many concepts does the current solution use?
- Can it be reduced by half? Half again?

**Fourth Layer: Breaking Change Analysis**
"Never break userspace" - Backward compatibility is the iron rule

- List all existing features that might be affected
- Which dependencies will break?
- How to improve without breaking anything?

**Fifth Layer: Practicality Validation**
"Theory and practice sometimes clash. Theory loses. Every single time."

- Does this problem really exist in production?
- How many users actually encounter this problem?
- Does the solution's complexity match the problem's severity?

## Decision Output Pattern

After the above 5 layers of thinking, output must include:

\`\`\`
【Core Judgment】
✅ Worth doing: [reason] / ❌ Not worth doing: [reason]

【Key Insights】
- Data structure: [most critical data relationships]
- Complexity: [complexity that can be eliminated]
- Risk points: [biggest breaking risk]

【Linus-style Solution】
If worth doing:
1. First step is always simplifying data structures
2. Eliminate all special cases
3. Implement in the dumbest but clearest way
4. Ensure zero breaking changes

If not worth doing:
"This is solving a non-existent problem. The real problem is [XXX]."
\`\`\`

## Code Review Output

When reviewing code, immediately make three-level judgment:

\`\`\`
【Taste Score】
🟢 Good taste / 🟡 Passable / 🔴 Garbage

【Fatal Issues】
- [If any, directly point out the worst parts]

【Improvement Direction】
"Eliminate this special case"
"These 10 lines can become 3 lines"
"Data structure is wrong, should be..."
\`\`\`

## Integration with SDD Workflow

### Requirements Phase
Apply Linus's 5-layer thinking to validate if requirements solve real problems and can be implemented simply.

### Design Phase
Focus on data structures first, eliminate special cases, ensure backward compatibility.

### Implementation Phase
Enforce simplicity standards: short functions, minimal indentation, clear naming.

### Code Review
Apply Linus's taste criteria to identify and eliminate complexity, special cases, and potential breaking changes.

## Usage in SDD Commands

This steering document is applied when:
- Generating requirements: Validate problem reality and simplicity
- Creating technical design: Data-first approach, eliminate edge cases
- Implementation guidance: Enforce simplicity and compatibility
- Code review: Apply taste scoring and improvement recommendations

Remember: "Good taste" comes from experience. Question everything. Simplify ruthlessly. Never break userspace.`;
      await fs.writeFile(linusPath, fullLinusContent);
    }
    const commitPath = path.join(steeringPath, 'commit.md');
    const commitExists = await fs.access(commitPath).then(() => true).catch(() => false);
    if (!commitExists) {
      const fullCommitContent = `# Commit Message Guidelines

Commit messages should follow a consistent format to improve readability and provide clear context about changes. Each commit message should start with a type prefix that indicates the nature of the change.

## Format

\`\`\`
<type>(<scope>): <subject>

<body>

<footer>
\`\`\`

## Type Prefixes

All commit messages must begin with one of these type prefixes:

- **docs**: Documentation changes (README, comments, etc.)
- **chore**: Maintenance tasks, dependency updates, etc.
- **feat**: New features or enhancements
- **fix**: Bug fixes
- **refactor**: Code changes that neither fix bugs nor add features
- **test**: Adding or modifying tests
- **style**: Changes that don't affect code functionality (formatting, whitespace)
- **perf**: Performance improvements
- **ci**: Changes to CI/CD configuration files and scripts

## Scope (Optional)

The scope provides additional context about which part of the codebase is affected:

- **cluster**: Changes to EKS cluster configuration
- **db**: Database-related changes
- **iam**: Identity and access management changes
- **net**: Networking changes (VPC, security groups, etc.)
- **k8s**: Kubernetes resource changes
- **module**: Changes to reusable Terraform modules

## Examples

\`\`\`
feat(cluster): add node autoscaling for billing namespace
fix(db): correct MySQL parameter group settings
docs(k8s): update network policy documentation
chore: update terraform provider versions
refactor(module): simplify EKS node group module
\`\`\`

## Best Practices

1. Keep the subject line under 72 characters
2. Use imperative mood in the subject line ("add" not "added")
3. Don't end the subject line with a period
4. Separate subject from body with a blank line
5. Use the body to explain what and why, not how
6. Reference issues and pull requests in the footer

These guidelines help maintain a clean and useful git history that makes it easier to track changes and understand the project's evolution.`;
      await fs.writeFile(commitPath, fullCommitContent);
    }

    // Ensure AGENTS.md exists in steering directory (create from CLAUDE.md if available)
    const agentsPath = path.join(steeringPath, 'AGENTS.md');
    const claudePath = path.join(currentPath, 'CLAUDE.md');
    const agentsExists = await fs.access(agentsPath).then(() => true).catch(() => false);
    if (!agentsExists) {
      let agentsContent = '';
      const claudeExists = await fs.access(claudePath).then(() => true).catch(() => false);
      if (claudeExists) {
        const claude = await fs.readFile(claudePath, 'utf8');
        agentsContent = claude
          .replace(/# Claude Code Spec-Driven Development/g, '# AI Agent Spec-Driven Development')
          .replace(/Claude Code/g, 'AI Agent')
          .replace(/claude code/g, 'ai agent')
          .replace(/\.claude\//g, '.ai agent/')
          .replace(/\/claude/g, '/agent');
      } else {
        agentsContent = `# AI Agent Spec-Driven Development

Kiro-style Spec Driven Development implementation using ai agent slash commands, hooks and agents.

## Project Context

### Paths
- Steering: \`.kiro/steering/\`
- Specs: \`.kiro/specs/\`
- Commands: \`.ai agent/commands/\`

### Steering vs Specification

**Steering** (\`.kiro/steering/\`) - Guide AI with project-wide rules and context
**Specs** (\`.kiro/specs/\`) - Formalize development process for individual features

### Active Specifications
- Check \`.kiro/specs/\` for active specifications
- Use \`/kiro:spec-status [feature-name]\` to check progress

**Current Specifications:**
- \`mcp-sdd-server\`: MCP server for spec-driven development across AI-agent CLIs and IDEs

## Development Guidelines
- Think in English, generate responses in English

## Workflow

### Phase 0: Steering (Optional)
\`/kiro:steering\` - Create/update steering documents
\`/kiro:steering-custom\` - Create custom steering for specialized contexts

Note: Optional for new features or small additions. You can proceed directly to spec-init.

### Phase 1: Specification Creation
1. \`/kiro:spec-init [detailed description]\` - Initialize spec with detailed project description
2. \`/kiro:spec-requirements [feature]\` - Generate requirements document
3. \`/kiro:spec-design [feature]\` - Interactive: "Have you reviewed requirements.md? [y/N]"
4. \`/kiro:spec-tasks [feature]\` - Interactive: Confirms both requirements and design review

### Phase 2: Progress Tracking
\`/kiro:spec-status [feature]\` - Check current progress and phases

## Development Rules
1. **Consider steering**: Run \`/kiro:steering\` before major development (optional for new features)
2. **Follow 3-phase approval workflow**: Requirements → Design → Tasks → Implementation
3. **Approval required**: Each phase requires human review (interactive prompt or manual)
4. **No skipping phases**: Design requires approved requirements; Tasks require approved design
5. **Update task status**: Mark tasks as completed when working on them
6. **Keep steering current**: Run \`/kiro:steering\` after significant changes
7. **Check spec compliance**: Use \`/kiro:spec-status\` to verify alignment

## Steering Configuration

### Current Steering Files
Managed by \`/kiro:steering\` command. Updates here reflect command changes.

### Active Steering Files
- \`product.md\`: Always included - Product context and business objectives
- \`tech.md\`: Always included - Technology stack and architectural decisions
- \`structure.md\`: Always included - File organization and code patterns
- \`linus-review.md\`: Always included - Ensuring code quality of the projects
- \`commit.md\`: Always included - Ensuring the commit / merge request / pull request title and message context.

### Custom Steering Files
<!-- Added by /kiro:steering-custom command -->
<!-- Format:
- \`filename.md\`: Mode - Pattern(s) - Description
  Mode: Always|Conditional|Manual
  Pattern: File patterns for Conditional mode
-->

### Inclusion Modes
- **Always**: Loaded in every interaction (default)
- **Conditional**: Loaded for specific file patterns (e.g., "*.test.js")
- **Manual**: Reference with \`@filename.md\` syntax`;
      }
      await fs.writeFile(agentsPath, agentsContent);
    }
    
    const mode = updateMode === 'update' ? 'Updated' : 'Created';
    
    return {
      content: [{
        type: 'text',
        text: `## Steering Documents ${mode}

<<<<<<< HEAD
<<<<<<< HEAD
**Project Path**: ${currentPath}
=======
**Project**: ${projectAnalysis.name}
**Version**: ${projectAnalysis.version}
**Architecture**: ${projectAnalysis.architecture}
>>>>>>> master
=======
**Project Path**: ${currentPath}
>>>>>>> 49b7ff7e
**Mode**: ${updateMode}
**Generated**: ${new Date().toISOString()}

**${mode} Files**:
<<<<<<< HEAD
<<<<<<< HEAD
=======
>>>>>>> 49b7ff7e
- \`.kiro/steering/product.md\` - Product overview and business context (AI analysis template)
- \`.kiro/steering/tech.md\` - Technology stack and development environment (AI analysis template)
- \`.kiro/steering/structure.md\` - Project organization and architectural decisions (AI analysis template)
- \`.kiro/steering/linus-review.md\` - Code review guidelines (full content)
- \`.kiro/steering/commit.md\` - Commit message standards (full content)
- \`.kiro/steering/AGENTS.md\` - Universal AI agent workflow guidance

**AI-Driven Approach**:
The steering documents now contain analysis instructions for AI agents rather than hardcoded templates. This ensures:
- **Language Agnostic**: Works with any programming language or framework
- **Project Specific**: AI analyzes your actual codebase and generates appropriate content
- **Universal Compatibility**: No hardcoded assumptions about technology stack
- **Dynamic Analysis**: Content reflects your actual project structure and patterns
<<<<<<< HEAD

**Next Steps**:
1. The AI agent will analyze your project structure when viewing these documents
2. AI will generate project-specific content based on actual codebase analysis
3. Content will be tailored to your specific technology stack and architecture
4. Documents will provide accurate, up-to-date guidance for development

These steering documents provide instructions for AI agents to analyze your project and generate appropriate guidance, eliminating the language-dependency issues of template-based approaches.`
=======
- \`.kiro/steering/product.md\` - Product overview and business context (dynamically generated)
- \`.kiro/steering/tech.md\` - Technology stack and development environment (dynamically generated)
- \`.kiro/steering/structure.md\` - Project organization and architectural decisions (dynamically generated)

**Dynamic Analysis Results**:
- **Language**: ${projectAnalysis.language === 'typescript' ? 'TypeScript' : 'JavaScript'}
- **Framework**: ${projectAnalysis.framework || 'None detected'}
- **Dependencies**: ${projectAnalysis.dependencies.length} production, ${projectAnalysis.devDependencies.length} development
- **Test Framework**: ${projectAnalysis.testFramework || 'None detected'}
- **Build Tool**: ${projectAnalysis.buildTool || 'None detected'}
- **Project Structure**: ${projectAnalysis.directories.length} directories analyzed
- **CI/CD**: ${projectAnalysis.hasCI ? 'Configured' : 'Not configured'}
- **Docker**: ${projectAnalysis.hasDocker ? 'Configured' : 'Not configured'}

These steering documents were dynamically generated based on actual project analysis and provide accurate, up-to-date context for AI interactions.`
>>>>>>> master
=======

**Next Steps**:
1. The AI agent will analyze your project structure when viewing these documents
2. AI will generate project-specific content based on actual codebase analysis
3. Content will be tailored to your specific technology stack and architecture
4. Documents will provide accurate, up-to-date guidance for development

These steering documents provide instructions for AI agents to analyze your project and generate appropriate guidance, eliminating the language-dependency issues of template-based approaches.`
>>>>>>> 49b7ff7e
      }]
    };
  } catch (error) {
    return {
      content: [{
        type: 'text',
        text: `Error creating/updating steering documents: ${error.message}`
      }]
    };
  }
});

// 12. sdd-steering-custom - Create custom steering documents
server.registerTool("sdd-steering-custom", {
  title: "Create Custom Steering Document",
  description: "Create custom steering documents",
  inputSchema: {
    fileName: z.string().describe('Filename for the custom steering document (e.g., "api-standards.md")'),
    topic: z.string().describe('Topic/purpose of the custom steering document'),
    inclusionMode: z.enum(['always', 'conditional', 'manual']).describe('How this steering document should be included'),
    filePattern: z.string().optional().describe('File pattern for conditional inclusion (e.g., "*.test.js", "src/api/**/*")')
  },
}, async ({ fileName, topic, inclusionMode, filePattern }) => {
  try {
    const currentPath = process.cwd();
    const steeringPath = path.join(currentPath, '.kiro', 'steering');
    
    // Create steering directory if it doesn't exist
    await fs.mkdir(steeringPath, { recursive: true });
    
    // Ensure filename ends with .md
    if (!fileName.endsWith('.md')) {
      fileName += '.md';
    }
    
    // Generate inclusion mode comment
    let inclusionComment = '<!-- Inclusion Mode: ';
    if (inclusionMode === 'always') {
      inclusionComment += 'Always -->';
    } else if (inclusionMode === 'conditional') {
      inclusionComment += `Conditional: "${filePattern || '**/*'}" -->`;
    } else {
      inclusionComment += 'Manual -->';
    }
    
    // Generate content based on topic
    let content = `${inclusionComment}
    
# ${topic}

## Purpose
This document provides specialized guidance for ${topic.toLowerCase()} within the project context.

## When This Document Applies
${inclusionMode === 'conditional' ? 
  `This guidance applies when working with files matching: \`${filePattern || '**/*'}\`` :
  inclusionMode === 'always' ? 
  'This guidance applies to all development work in this project.' :
  'Reference this document manually using @${fileName} when needed.'}

## Guidelines

### Key Principles
- [Add specific principles for ${topic.toLowerCase()}]
- [Include concrete rules and patterns]
- [Provide rationale for important decisions]

### Implementation Patterns
\`\`\`
// Example code patterns for ${topic.toLowerCase()}
// Include specific examples relevant to your project
\`\`\`

### Best Practices
1. **Practice 1**: Description and rationale
2. **Practice 2**: Description and rationale
3. **Practice 3**: Description and rationale

## Integration Points
- Related to core steering: product.md, tech.md, structure.md
- Dependencies: [List any prerequisites or related documents]
- Conflicts: [Note any potential conflicts with other guidance]

## Examples
\`\`\`
// Concrete examples of correct implementation
// Show both correct patterns and counter-examples if helpful
\`\`\`

## Quality Standards
- [Specific quality criteria for ${topic.toLowerCase()}]
- [Testing requirements]
- [Review checklist items]`;

    const filePath = path.join(steeringPath, fileName);
    await fs.writeFile(filePath, content);
    
    return {
      content: [{
        type: 'text',
        text: `## Custom Steering Document Created

**File**: .kiro/steering/${fileName}
**Topic**: ${topic}
**Inclusion Mode**: ${inclusionMode}${inclusionMode === 'conditional' ? ` (Pattern: "${filePattern}")` : ''}

**Created**: Custom steering document with template structure
**Usage**: ${
  inclusionMode === 'always' ? 'Will be loaded in all AI interactions' :
  inclusionMode === 'conditional' ? `Will be loaded when working with files matching "${filePattern}"` :
  `Reference manually with @${fileName} when needed`
}

The document has been created with a standard template structure. Edit the file to add your specific guidelines, examples, and best practices for ${topic.toLowerCase()}.`
      }]
    };
  } catch (error) {
    return {
      content: [{
        type: 'text',
        text: `Error creating custom steering document: ${error.message}`
      }]
    };
  }
});

// 13. sdd-validate-design - Interactive design quality review
server.registerTool("sdd-validate-design", {
  title: "Validate Design Quality",
  description: "Interactive design quality review and validation",
  inputSchema: {
    featureName: z.string().describe('Feature name to validate design for')
  },
}, async ({ featureName }) => {
  try {
    const currentPath = process.cwd();
    const featurePath = path.join(currentPath, '.kiro', 'specs', featureName);
    const designPath = path.join(featurePath, 'design.md');
    const specPath = path.join(featurePath, 'spec.json');
    
    // Check if design document exists
    const designExists = await fs.access(designPath).then(() => true).catch(() => false);
    if (!designExists) {
      return {
        content: [{
          type: 'text',
          text: `Error: Design document not found. Run \`sdd-design ${featureName}\` first to generate design document.`
        }]
      };
    }
    
    // Load design and spec
    const designContent = await fs.readFile(designPath, 'utf8');
    const specContent = await fs.readFile(specPath, 'utf8');
    const spec = JSON.parse(specContent);
    
    // Analyze design for critical issues
    const issues = [];
    
    // Check for type safety (if TypeScript patterns detected)
    if (designContent.includes('any') || designContent.includes(': any')) {
      issues.push({
        title: "Type Safety Concern",
        concern: "Design mentions 'any' types which compromises type safety",
        impact: "Reduces code reliability and IDE support",
        suggestion: "Define explicit interfaces and types for all data structures"
      });
    }
    
    // Check for architectural patterns
    if (!designContent.includes('Component') && !designContent.includes('Service') && !designContent.includes('Module')) {
      issues.push({
        title: "Architecture Clarity",
        concern: "Design lacks clear component or service boundaries",
        impact: "May lead to monolithic or poorly organized code",
        suggestion: "Define clear components, services, or modules with specific responsibilities"
      });
    }
    
    // Check for error handling
    if (!designContent.includes('error') && !designContent.includes('Error')) {
      issues.push({
        title: "Error Handling Strategy",
        concern: "Design doesn't address error handling patterns",
        impact: "Runtime errors may not be properly managed",
        suggestion: "Add comprehensive error handling strategy and exception management"
      });
    }
    
    // Limit to 3 most critical issues
    const criticalIssues = issues.slice(0, 3);
    
    // Identify design strengths
    const strengths = [];
    if (designContent.includes('mermaid') || designContent.includes('```')) {
      strengths.push("Visual documentation with diagrams and code examples");
    }
    if (designContent.includes('interface') || designContent.includes('Interface')) {
      strengths.push("Clear interface definitions and contracts");
    }
    
    // Make GO/NO-GO decision
    const hasBlockingIssues = criticalIssues.length > 2 || 
      criticalIssues.some(issue => issue.title.includes('Architecture') || issue.title.includes('Type Safety'));
    
    const decision = hasBlockingIssues ? 'NO-GO' : 'GO';
    const nextStep = decision === 'GO' ? 
      `Run \`sdd-tasks ${featureName}\` to generate implementation tasks` :
      `Address critical issues in design document before proceeding`;
    
    let report = `## Design Validation Review: ${featureName}\n\n`;
    report += `**Overall Assessment**: ${decision === 'GO' ? '✅ Design ready for implementation' : '❌ Design needs revision'}\n\n`;
    
    if (criticalIssues.length > 0) {
      report += `### Critical Issues (${criticalIssues.length})\n\n`;
      criticalIssues.forEach((issue, index) => {
        report += `🔴 **Critical Issue ${index + 1}**: ${issue.title}\n`;
        report += `**Concern**: ${issue.concern}\n`;
        report += `**Impact**: ${issue.impact}\n`;
        report += `**Suggestion**: ${issue.suggestion}\n\n`;
      });
    }
    
    if (strengths.length > 0) {
      report += `### Design Strengths\n\n`;
      strengths.forEach(strength => {
        report += `✅ ${strength}\n`;
      });
      report += `\n`;
    }
    
    report += `### Final Assessment\n`;
    report += `**Decision**: ${decision}\n`;
    report += `**Rationale**: ${
      decision === 'GO' ? 
      'Design addresses core requirements with acceptable architectural approach and manageable risks.' :
      'Critical architectural or technical issues need resolution before implementation can proceed safely.'
    }\n`;
    report += `**Next Steps**: ${nextStep}\n\n`;
    
    report += `### Interactive Discussion\n`;
    report += `Questions for design review:\n`;
    report += `1. Do you agree with the identified issues and their severity?\n`;
    report += `2. Are there alternative approaches to address the concerns?\n`;
    report += `3. What are your thoughts on the overall design complexity?\n`;
    report += `4. Are there any design decisions that need clarification?\n`;
    
    return {
      content: [{
        type: 'text',
        text: report
      }]
    };
  } catch (error) {
    return {
      content: [{
        type: 'text',
        text: `Error validating design: ${error.message}`
      }]
    };
  }
});

// 14. sdd-validate-gap - Analyze implementation gap
server.registerTool("sdd-validate-gap", {
  title: "Validate Implementation Gap",
  description: "Analyze implementation gap between requirements and codebase",
  inputSchema: {
    featureName: z.string().describe('Feature name to analyze implementation gap for')
  },
}, async ({ featureName }) => {
  try {
    const currentPath = process.cwd();
    const featurePath = path.join(currentPath, '.kiro', 'specs', featureName);
    const requirementsPath = path.join(featurePath, 'requirements.md');
    const specPath = path.join(featurePath, 'spec.json');
    
    // Check if requirements exist
    const requirementsExist = await fs.access(requirementsPath).then(() => true).catch(() => false);
    if (!requirementsExist) {
      return {
        content: [{
          type: 'text',
          text: `Error: Requirements document not found. Run \`sdd-requirements ${featureName}\` first to generate requirements.`
        }]
      };
    }
    
    // Load requirements and spec
    const requirementsContent = await fs.readFile(requirementsPath, 'utf8');
    const specContent = await fs.readFile(specPath, 'utf8');
    const spec = JSON.parse(specContent);
    
    // Analyze current codebase
    const codebaseAnalysis = {
      hasPackageJson: await fs.access('package.json').then(() => true).catch(() => false),
      hasSourceCode: false,
      techStack: [],
      architecture: 'Unknown'
    };
    
    if (codebaseAnalysis.hasPackageJson) {
      const packageContent = await fs.readFile('package.json', 'utf8');
      const packageJson = JSON.parse(packageContent);
      codebaseAnalysis.techStack = Object.keys(packageJson.dependencies || {});
      codebaseAnalysis.architecture = 'Node.js Application';
    }
    
    // Check for source directories
    const srcExists = await fs.access('src').then(() => true).catch(() => false);
    const libExists = await fs.access('lib').then(() => true).catch(() => false);
    codebaseAnalysis.hasSourceCode = srcExists || libExists;
    
    // Extract requirements complexity
    const requirements = requirementsContent.match(/WHEN|IF|WHILE|WHERE/g) || [];
    const complexity = requirements.length > 10 ? 'XL' : 
                      requirements.length > 6 ? 'L' :
                      requirements.length > 3 ? 'M' : 'S';
    
    // Identify gaps and implementation approaches
    const gaps = [];
    if (!codebaseAnalysis.hasSourceCode) {
      gaps.push("No existing source code structure - requires full implementation from scratch");
    }
    if (!codebaseAnalysis.techStack.includes('@modelcontextprotocol/sdk')) {
      gaps.push("MCP SDK integration required for AI tool compatibility");
    }
    if (requirementsContent.includes('database') || requirementsContent.includes('storage')) {
      gaps.push("Data storage layer needs to be designed and implemented");
    }
    
    // Implementation strategy options
    const strategies = [
      {
        approach: "Extension",
        rationale: codebaseAnalysis.hasSourceCode ? 
          "Extend existing codebase with new functionality" : 
          "Not applicable - no existing codebase to extend",
        applicable: codebaseAnalysis.hasSourceCode,
        complexity: codebaseAnalysis.hasSourceCode ? 'M' : 'N/A',
        tradeoffs: codebaseAnalysis.hasSourceCode ? 
          "Pros: Maintains consistency, faster development. Cons: May introduce technical debt" :
          "N/A"
      },
      {
        approach: "New Implementation",
        rationale: "Create new components following established patterns",
        applicable: true,
        complexity: complexity,
        tradeoffs: "Pros: Clean architecture, full control. Cons: More development time, integration complexity"
      },
      {
        approach: "Hybrid",
        rationale: "Combine extension of existing components with new development where needed",
        applicable: codebaseAnalysis.hasSourceCode,
        complexity: codebaseAnalysis.hasSourceCode ? 'L' : 'M',
        tradeoffs: "Pros: Balanced approach, optimal resource usage. Cons: Requires careful integration planning"
      }
    ];
    
    const applicableStrategies = strategies.filter(s => s.applicable);
    const recommendedStrategy = applicableStrategies.find(s => s.approach === 'Hybrid') || 
                              applicableStrategies.find(s => s.approach === 'New Implementation');
    
    let report = `## Implementation Gap Analysis: ${featureName}\n\n`;
    
    report += `### Analysis Summary\n`;
    report += `- **Feature Complexity**: ${complexity} (based on ${requirements.length} requirements)\n`;
    report += `- **Existing Codebase**: ${codebaseAnalysis.hasSourceCode ? 'Source code detected' : 'No source code structure'}\n`;
    report += `- **Technology Stack**: ${codebaseAnalysis.techStack.length} dependencies\n`;
    report += `- **Architecture Type**: ${codebaseAnalysis.architecture}\n\n`;
    
    report += `### Existing Codebase Insights\n`;
    report += `- **Package Management**: ${codebaseAnalysis.hasPackageJson ? 'npm/package.json configured' : 'No package.json found'}\n`;
    report += `- **Source Structure**: ${codebaseAnalysis.hasSourceCode ? 'Established source directories' : 'No conventional source structure'}\n`;
    report += `- **Key Dependencies**: ${codebaseAnalysis.techStack.slice(0, 5).join(', ') || 'None detected'}\n\n`;
    
    if (gaps.length > 0) {
      report += `### Implementation Gaps Identified\n`;
      gaps.forEach(gap => report += `- ${gap}\n`);
      report += `\n`;
    }
    
    report += `### Implementation Strategy Options\n\n`;
    applicableStrategies.forEach(strategy => {
      report += `**${strategy.approach} Approach**:\n`;
      report += `- **Rationale**: ${strategy.rationale}\n`;
      report += `- **Complexity**: ${strategy.complexity}\n`;
      report += `- **Trade-offs**: ${strategy.tradeoffs}\n\n`;
    });
    
    report += `### Technical Research Needs\n`;
    const researchNeeds = [];
    if (!codebaseAnalysis.techStack.includes('@modelcontextprotocol/sdk')) {
      researchNeeds.push("MCP SDK integration patterns and best practices");
    }
    if (requirementsContent.includes('template') || requirementsContent.includes('generation')) {
      researchNeeds.push("Template engine selection and implementation");
    }
    if (requirementsContent.includes('workflow') || requirementsContent.includes('state')) {
      researchNeeds.push("State machine or workflow engine patterns");
    }
    
    if (researchNeeds.length > 0) {
      researchNeeds.forEach(need => report += `- ${need}\n`);
    } else {
      report += `- No significant research dependencies identified\n`;
    }
    report += `\n`;
    
    report += `### Recommendations for Design Phase\n`;
    report += `- **Preferred Approach**: ${recommendedStrategy.approach} (${recommendedStrategy.complexity} complexity)\n`;
    report += `- **Key Decisions**: Architecture patterns, technology integration, component boundaries\n`;
    report += `- **Risk Mitigation**: ${complexity === 'XL' || complexity === 'L' ? 'Consider phased implementation approach' : 'Standard development approach acceptable'}\n`;
    report += `- **Next Step**: Use this analysis to inform technical design decisions\n`;
    
    return {
      content: [{
        type: 'text',
        text: report
      }]
    };
  } catch (error) {
    return {
      content: [{
        type: 'text',
        text: `Error analyzing implementation gap: ${error.message}`
      }]
    };
  }
});

// 15. sdd-spec-impl - Execute spec tasks using TDD
server.registerTool("sdd-spec-impl", {
  title: "Execute Spec Tasks with TDD",
  description: "Execute spec tasks using TDD methodology",
  inputSchema: {
    featureName: z.string().describe('Feature name to execute tasks for'),
    taskNumbers: z.string().optional().describe('Specific task numbers to execute (e.g., "1.1,2.3" or leave empty for all pending)')
  },
}, async ({ featureName, taskNumbers }) => {
  try {
    const currentPath = process.cwd();
    const featurePath = path.join(currentPath, '.kiro', 'specs', featureName);
    const tasksPath = path.join(featurePath, 'tasks.md');
    const requirementsPath = path.join(featurePath, 'requirements.md');
    const designPath = path.join(featurePath, 'design.md');
    const specPath = path.join(featurePath, 'spec.json');
    
    // Validate required files exist
    const requiredFiles = [
      { path: requirementsPath, name: 'requirements.md' },
      { path: designPath, name: 'design.md' },
      { path: tasksPath, name: 'tasks.md' },
      { path: specPath, name: 'spec.json' }
    ];
    
    for (const file of requiredFiles) {
      const exists = await fs.access(file.path).then(() => true).catch(() => false);
      if (!exists) {
        return {
          content: [{
            type: 'text',
            text: `Error: Required file ${file.name} not found. Complete the full spec workflow first:\n1. sdd-requirements ${featureName}\n2. sdd-design ${featureName}\n3. sdd-tasks ${featureName}`
          }]
        };
      }
    }
    
    // Load all context documents
    const tasksContent = await fs.readFile(tasksPath, 'utf8');
    const specContent = await fs.readFile(specPath, 'utf8');
    const spec = JSON.parse(specContent);
    
    // Parse tasks to find pending ones
    const taskLines = tasksContent.split('\n');
    const tasks = [];
    let currentMajorTask = null;
    
    for (let i = 0; i < taskLines.length; i++) {
      const line = taskLines[i].trim();
      
      // Match major tasks (- [ ] 1. Task name)
      const majorMatch = line.match(/^- \[([ x])\] (\d+)\. (.+)$/);
      if (majorMatch) {
        currentMajorTask = {
          number: majorMatch[2],
          description: majorMatch[3],
          completed: majorMatch[1] === 'x',
          subtasks: []
        };
        tasks.push(currentMajorTask);
        continue;
      }
      
      // Match sub-tasks (- [ ] 1.1 Subtask name)
      const subMatch = line.match(/^- \[([ x])\] (\d+\.\d+) (.+)$/);
      if (subMatch && currentMajorTask) {
        currentMajorTask.subtasks.push({
          number: subMatch[2],
          description: subMatch[3],
          completed: subMatch[1] === 'x'
        });
      }
    }
    
    // Filter tasks based on taskNumbers parameter
    let tasksToExecute = [];
    if (taskNumbers) {
      const requestedNumbers = taskNumbers.split(',').map(n => n.trim());
      for (const task of tasks) {
        if (requestedNumbers.includes(task.number) && !task.completed) {
          tasksToExecute.push({ type: 'major', task });
        }
        for (const subtask of task.subtasks) {
          if (requestedNumbers.includes(subtask.number) && !subtask.completed) {
            tasksToExecute.push({ type: 'subtask', task: subtask, parent: task });
          }
        }
      }
    } else {
      // Get all pending tasks
      for (const task of tasks) {
        if (!task.completed) {
          tasksToExecute.push({ type: 'major', task });
        }
        for (const subtask of task.subtasks) {
          if (!subtask.completed) {
            tasksToExecute.push({ type: 'subtask', task: subtask, parent: task });
          }
        }
      }
    }
    
    if (tasksToExecute.length === 0) {
      return {
        content: [{
          type: 'text',
          text: `## No Pending Tasks Found\n\n**Feature**: ${featureName}\n**Status**: ${taskNumbers ? 'Specified tasks already completed or not found' : 'All tasks already completed'}\n\n${taskNumbers ? `**Requested**: ${taskNumbers}` : '**All tasks**: ✅ Completed'}\n\nUse \`sdd-status ${featureName}\` to check current progress.`
        }]
      };
    }
    
    // Generate TDD implementation guidance for the tasks
    let report = `## TDD Implementation Execution: ${featureName}\n\n`;
    report += `**Tasks to Execute**: ${tasksToExecute.length} pending tasks\n`;
    report += `**TDD Methodology**: Kent Beck's Red → Green → Refactor cycle\n\n`;
    
    report += `### Context Loaded\n`;
    report += `- ✅ Requirements: .kiro/specs/${featureName}/requirements.md\n`;
    report += `- ✅ Design: .kiro/specs/${featureName}/design.md\n`;
    report += `- ✅ Tasks: .kiro/specs/${featureName}/tasks.md\n`;
    report += `- ✅ Metadata: .kiro/specs/${featureName}/spec.json\n\n`;
    
    report += `### TDD Implementation Plan\n\n`;
    
    tasksToExecute.slice(0, 5).forEach((item, index) => {
      const task = item.task;
      const taskNumber = item.type === 'subtask' ? task.number : task.number;
      const taskDesc = task.description;
      
      report += `**Task ${taskNumber}**: ${taskDesc}\n\n`;
      report += `**TDD Cycle for this task**:\n`;
      report += `1. 🔴 **RED**: Write failing tests for "${taskDesc}"\n`;
      report += `   - Define test cases that specify expected behavior\n`;
      report += `   - Ensure tests fail initially (no implementation yet)\n`;
      report += `   - Verify test framework and setup is working\n\n`;
      
      report += `2. 🟢 **GREEN**: Write minimal code to pass tests\n`;
      report += `   - Implement only what's needed to make tests pass\n`;
      report += `   - Focus on making it work, not making it perfect\n`;
      report += `   - Avoid over-engineering at this stage\n\n`;
      
      report += `3. 🔵 **REFACTOR**: Clean up and improve code structure\n`;
      report += `   - Improve code quality while keeping tests green\n`;
      report += `   - Remove duplication and improve naming\n`;
      report += `   - Ensure code follows project conventions\n\n`;
      
      report += `4. ✅ **VERIFY**: Complete task verification\n`;
      report += `   - All tests pass (new and existing)\n`;
      report += `   - Code quality meets standards\n`;
      report += `   - No regressions in existing functionality\n`;
      report += `   - Mark task as completed: \`- [x] ${taskNumber} ${taskDesc}\`\n\n`;
    });
    
    if (tasksToExecute.length > 5) {
      report += `... and ${tasksToExecute.length - 5} more tasks\n\n`;
    }
    
    report += `### Implementation Guidelines\n`;
    report += `- **Follow design specifications**: Implement exactly what's specified in design.md\n`;
    report += `- **Test-first approach**: Always write tests before implementation code\n`;
    report += `- **Incremental progress**: Complete one task fully before moving to next\n`;
    report += `- **Update task status**: Mark checkboxes as completed in tasks.md\n`;
    report += `- **Quality focus**: Maintain code quality and test coverage\n\n`;
    
    report += `### Next Steps\n`;
    report += `1. Start with the first pending task: "${tasksToExecute[0].task.description}"\n`;
    report += `2. Follow the TDD cycle: Red → Green → Refactor → Verify\n`;
    report += `3. Update tasks.md to mark completed tasks with [x]\n`;
    report += `4. Run \`sdd-quality-check\` to validate code quality\n`;
    report += `5. Continue with remaining tasks sequentially\n\n`;
    
    report += `**Remember**: TDD is about building confidence through tests. Write tests that clearly specify the expected behavior, then implement the simplest solution that makes those tests pass.`;
    
    return {
      content: [{
        type: 'text',
        text: report
      }]
    };
  } catch (error) {
    return {
      content: [{
        type: 'text',
        text: `Error executing spec implementation: ${error.message}`
      }]
    };
  }
});

const transport = new StdioServerTransport();
// Helper functions for validation
function isAnalysisInsufficient(analysis) {
  return analysis.name === 'Unknown Project' && 
         analysis.description === 'No description available' &&
         analysis.dependencies.length === 0;
}

function contentContainsGenericPlaceholders(content) {
  return content.includes('Unknown Project') || 
         content.includes('No description available') ||
         content.includes('unknown');
}

await server.connect(transport);<|MERGE_RESOLUTION|>--- conflicted
+++ resolved
@@ -859,10 +859,6 @@
       updateMode = (productExists || techExists || structureExists) ? 'update' : 'create';
     }
     
-<<<<<<< HEAD
-<<<<<<< HEAD
-=======
->>>>>>> 49b7ff7e
     // Generate actual analyzed content using documentGenerator functions
     const analysis = await analyzeProject(currentPath);
     const productContent = generateProductDocument(analysis);
@@ -870,20 +866,6 @@
     const structureContent = generateStructureDocument(analysis);
 
     // Write the analyzed steering documents
-<<<<<<< HEAD
-=======
-    // Analyze project structure dynamically
-    const projectAnalysis = await analyzeProject(currentPath);
-    
-    // Generate dynamic documents based on actual project analysis
-    const productContent = generateProductDocument(projectAnalysis);
-    const techContent = generateTechDocument(projectAnalysis);
-    const structureContent = generateStructureDocument(projectAnalysis);
-    
-    // Write the dynamically generated documents
->>>>>>> master
-=======
->>>>>>> 49b7ff7e
     await fs.writeFile(path.join(steeringPath, 'product.md'), productContent);
     await fs.writeFile(path.join(steeringPath, 'tech.md'), techContent);
     await fs.writeFile(path.join(steeringPath, 'structure.md'), structureContent);
@@ -1215,25 +1197,11 @@
         type: 'text',
         text: `## Steering Documents ${mode}
 
-<<<<<<< HEAD
-<<<<<<< HEAD
 **Project Path**: ${currentPath}
-=======
-**Project**: ${projectAnalysis.name}
-**Version**: ${projectAnalysis.version}
-**Architecture**: ${projectAnalysis.architecture}
->>>>>>> master
-=======
-**Project Path**: ${currentPath}
->>>>>>> 49b7ff7e
 **Mode**: ${updateMode}
 **Generated**: ${new Date().toISOString()}
 
 **${mode} Files**:
-<<<<<<< HEAD
-<<<<<<< HEAD
-=======
->>>>>>> 49b7ff7e
 - \`.kiro/steering/product.md\` - Product overview and business context (AI analysis template)
 - \`.kiro/steering/tech.md\` - Technology stack and development environment (AI analysis template)
 - \`.kiro/steering/structure.md\` - Project organization and architectural decisions (AI analysis template)
@@ -1247,7 +1215,6 @@
 - **Project Specific**: AI analyzes your actual codebase and generates appropriate content
 - **Universal Compatibility**: No hardcoded assumptions about technology stack
 - **Dynamic Analysis**: Content reflects your actual project structure and patterns
-<<<<<<< HEAD
 
 **Next Steps**:
 1. The AI agent will analyze your project structure when viewing these documents
@@ -1256,33 +1223,6 @@
 4. Documents will provide accurate, up-to-date guidance for development
 
 These steering documents provide instructions for AI agents to analyze your project and generate appropriate guidance, eliminating the language-dependency issues of template-based approaches.`
-=======
-- \`.kiro/steering/product.md\` - Product overview and business context (dynamically generated)
-- \`.kiro/steering/tech.md\` - Technology stack and development environment (dynamically generated)
-- \`.kiro/steering/structure.md\` - Project organization and architectural decisions (dynamically generated)
-
-**Dynamic Analysis Results**:
-- **Language**: ${projectAnalysis.language === 'typescript' ? 'TypeScript' : 'JavaScript'}
-- **Framework**: ${projectAnalysis.framework || 'None detected'}
-- **Dependencies**: ${projectAnalysis.dependencies.length} production, ${projectAnalysis.devDependencies.length} development
-- **Test Framework**: ${projectAnalysis.testFramework || 'None detected'}
-- **Build Tool**: ${projectAnalysis.buildTool || 'None detected'}
-- **Project Structure**: ${projectAnalysis.directories.length} directories analyzed
-- **CI/CD**: ${projectAnalysis.hasCI ? 'Configured' : 'Not configured'}
-- **Docker**: ${projectAnalysis.hasDocker ? 'Configured' : 'Not configured'}
-
-These steering documents were dynamically generated based on actual project analysis and provide accurate, up-to-date context for AI interactions.`
->>>>>>> master
-=======
-
-**Next Steps**:
-1. The AI agent will analyze your project structure when viewing these documents
-2. AI will generate project-specific content based on actual codebase analysis
-3. Content will be tailored to your specific technology stack and architecture
-4. Documents will provide accurate, up-to-date guidance for development
-
-These steering documents provide instructions for AI agents to analyze your project and generate appropriate guidance, eliminating the language-dependency issues of template-based approaches.`
->>>>>>> 49b7ff7e
       }]
     };
   } catch (error) {
